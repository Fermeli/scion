--- conflicted
+++ resolved
@@ -141,12 +141,8 @@
 		// Update port
 		conn.listen.Port = int(port)
 	}
-<<<<<<< HEAD
 	log.Debug("Registered with dispatcher", "addr", &UDPAddr{IA: n.LocalIA, Host: conn.listen},
 		"svc", svc)
-	return newConn(conn, packetConn), nil
-=======
-	log.Debug("Registered with dispatcher", "addr", &UDPAddr{IA: n.LocalIA, Host: conn.listen})
 
 	replyPather := n.ReplyPather
 	if replyPather == nil {
@@ -154,5 +150,4 @@
 	}
 
 	return newConn(conn, packetConn, replyPather), nil
->>>>>>> 5883c725
 }