// Copyright 2020 Anapaya Systems
//
// Licensed under the Apache License, Version 2.0 (the "License");
// you may not use this file except in compliance with the License.
// You may obtain a copy of the License at
//
//   http://www.apache.org/licenses/LICENSE-2.0
//
// Unless required by applicable law or agreed to in writing, software
// distributed under the License is distributed on an "AS IS" BASIS,
// WITHOUT WARRANTIES OR CONDITIONS OF ANY KIND, either express or implied.
// See the License for the specific language governing permissions and
// limitations under the License.

package main

import (
	"context"
	"errors"
	"net"
	"net/http"
	_ "net/http/pprof"
	"path/filepath"
	"time"

	"github.com/go-chi/chi/v5"
	"github.com/go-chi/cors"
	promgrpc "github.com/grpc-ecosystem/go-grpc-prometheus"
	"github.com/prometheus/client_golang/prometheus"
	"golang.org/x/sync/errgroup"
	"google.golang.org/grpc"
	"google.golang.org/grpc/resolver"

	"github.com/scionproto/scion/go/lib/addr"
<<<<<<< HEAD
	"github.com/scionproto/scion/go/lib/drkeystorage"
	"github.com/scionproto/scion/go/lib/fatal"
=======
>>>>>>> 362c4622
	"github.com/scionproto/scion/go/lib/infra"
	"github.com/scionproto/scion/go/lib/infra/modules/segfetcher"
	segfetchergrpc "github.com/scionproto/scion/go/lib/infra/modules/segfetcher/grpc"
	"github.com/scionproto/scion/go/lib/log"
	"github.com/scionproto/scion/go/lib/metrics"
	"github.com/scionproto/scion/go/lib/pathdb"
	"github.com/scionproto/scion/go/lib/periodic"
	"github.com/scionproto/scion/go/lib/prom"
	"github.com/scionproto/scion/go/lib/revcache"
	"github.com/scionproto/scion/go/lib/scrypto/signed"
	"github.com/scionproto/scion/go/lib/serrors"
	"github.com/scionproto/scion/go/lib/topology"
	"github.com/scionproto/scion/go/pkg/app"
	"github.com/scionproto/scion/go/pkg/app/launcher"
	"github.com/scionproto/scion/go/pkg/daemon"
<<<<<<< HEAD
	"github.com/scionproto/scion/go/pkg/daemon/colibri"
=======
	"github.com/scionproto/scion/go/pkg/daemon/api"
>>>>>>> 362c4622
	"github.com/scionproto/scion/go/pkg/daemon/config"
	"github.com/scionproto/scion/go/pkg/daemon/drkey"
	dk_grpc "github.com/scionproto/scion/go/pkg/daemon/drkey/grpc"
	"github.com/scionproto/scion/go/pkg/daemon/fetcher"
	libgrpc "github.com/scionproto/scion/go/pkg/grpc"
	"github.com/scionproto/scion/go/pkg/hiddenpath"
	hpgrpc "github.com/scionproto/scion/go/pkg/hiddenpath/grpc"
	cryptopb "github.com/scionproto/scion/go/pkg/proto/crypto"
	sdpb "github.com/scionproto/scion/go/pkg/proto/daemon"
	"github.com/scionproto/scion/go/pkg/service"
	"github.com/scionproto/scion/go/pkg/storage"
	pathstoragemetrics "github.com/scionproto/scion/go/pkg/storage/path/metrics"
	truststoragemetrics "github.com/scionproto/scion/go/pkg/storage/trust/metrics"
	"github.com/scionproto/scion/go/pkg/trust"
	"github.com/scionproto/scion/go/pkg/trust/compat"
	trustmetrics "github.com/scionproto/scion/go/pkg/trust/metrics"
)

var globalCfg config.Config

func main() {
	application := launcher.Application{
		TOMLConfig: &globalCfg,
		ShortName:  "SCION Daemon",
		Main:       realMain,
	}
	application.Run()
}

func realMain(ctx context.Context) error {
	topo, err := topology.NewLoader(topology.LoaderCfg{
		File:      globalCfg.General.Topology(),
		Reload:    app.SIGHUPChannel(ctx),
		Validator: &topology.DefaultValidator{},
		Metrics:   loaderMetrics(),
	})
	if err != nil {
		return serrors.WrapStr("creating topology loader", err)
	}
	g, errCtx := errgroup.WithContext(ctx)
	g.Go(func() error {
		defer log.HandlePanic()
		return topo.Run(errCtx)
	})

	closer, err := daemon.InitTracer(globalCfg.Tracing, globalCfg.General.ID)
	if err != nil {
		return serrors.WrapStr("initializing tracer", err)
	}
	defer closer.Close()

	revCache := storage.NewRevocationStorage()
	pathDB, err := storage.NewPathStorage(globalCfg.PathDB)
	if err != nil {
		return serrors.WrapStr("initializing path storage", err)
	}
	pathDB = pathstoragemetrics.WrapDB(pathDB, pathstoragemetrics.Config{
		Driver: string(storage.BackendSqlite),
	})
	defer pathDB.Close()
	defer revCache.Close()
	cleaner := periodic.Start(pathdb.NewCleaner(pathDB, "sd_segments"),
		300*time.Second, 295*time.Second)
	defer cleaner.Stop()
	rcCleaner := periodic.Start(revcache.NewCleaner(revCache, "sd_revocation"),
		10*time.Second, 10*time.Second)
	defer rcCleaner.Stop()

	dialer := &libgrpc.TCPDialer{
		SvcResolver: func(dst addr.HostSVC) []resolver.Address {
			if base := dst.Base(); base != addr.SvcCS {
				panic("Unsupported address type, implementation error?")
			}
			targets := []resolver.Address{}
			for _, entry := range topo.ControlServiceAddresses() {
				targets = append(targets, resolver.Address{Addr: entry.String()})
			}
			return targets
		},
	}

	trustDB, err := storage.NewTrustStorage(globalCfg.TrustDB)
	if err != nil {
		return serrors.WrapStr("initializing trust database", err)
	}
	defer trustDB.Close()
	trustDB = truststoragemetrics.WrapDB(trustDB, truststoragemetrics.Config{
		Driver: string(storage.BackendSqlite),
		QueriesTotal: metrics.NewPromCounterFrom(
			prometheus.CounterOpts{
				Name: "trustengine_db_queries_total",
				Help: "Total queries to the database",
			},
			[]string{"driver", "operation", prom.LabelResult},
		),
	})
	engine, err := daemon.TrustEngine(globalCfg.General.ConfigDir, topo.IA(), trustDB, dialer)
	if err != nil {
		return serrors.WrapStr("creating trust engine", err)
	}
	engine.Inspector = trust.CachingInspector{
		Inspector:          engine.Inspector,
		Cache:              globalCfg.TrustEngine.Cache.New(),
		CacheHits:          metrics.NewPromCounter(trustmetrics.CacheHitsTotal),
		MaxCacheExpiration: globalCfg.TrustEngine.Cache.Expiration,
	}
	trcLoader := periodic.Start(periodic.Func{
		Task: func(ctx context.Context) {
			trcDirs := filepath.Join(globalCfg.General.ConfigDir, "certs")
			res, err := trust.LoadTRCs(ctx, trcDirs, trustDB)
			if err != nil {
				log.SafeInfo(log.FromCtx(ctx), "TRC loading failed", "err", err)
			}
			if len(res.Loaded) > 0 {
				log.SafeInfo(log.FromCtx(ctx), "Loaded TRCs from disk", "trcs", res.Loaded)
			}
		},
		TaskName: "daemon_trc_loader",
	}, 10*time.Second, 10*time.Second)
	defer trcLoader.Stop()

	var drkeyStore drkeystorage.ClientStore
	if globalCfg.DRKeyDB.Connection != "" {
		ia := itopo.Get().IA()
		drkeyDB, err := storage.NewDRKeyLvl2Storage(globalCfg.DRKeyDB)
		if err != nil {
			log.Error("Creating Lvl2 DRKey DB", "err", err)
		}
		defer drkeyDB.Close()

		drkeyFetcher := dk_grpc.DRKeyFetcher{
			Dialer: dialer,
		}
		drkeyStore = drkey.NewClientStore(ia, drkeyDB, drkeyFetcher)

		drkeyCleaner := periodic.Start(drkeystorage.NewStoreCleaner(drkeyStore),
			time.Hour, 10*time.Minute)
		defer drkeyCleaner.Stop()
	}

	listen := daemon.APIAddress(globalCfg.SD.Address)
	listener, err := net.Listen("tcp", listen)
	if err != nil {
		return serrors.WrapStr("listening", err)
	}

	hpGroups, err := hiddenpath.LoadHiddenPathGroups(globalCfg.SD.HiddenPathGroups)
	if err != nil {
		return serrors.WrapStr("loading hidden path groups", err)
	}
	var requester segfetcher.RPC = &segfetchergrpc.Requester{
		Dialer: dialer,
	}
	if len(hpGroups) > 0 {
		requester = &hpgrpc.Requester{
			RegularLookup: requester,
			HPGroups:      hpGroups,
			Dialer:        dialer,
		}
	}

	createVerifier := func() infra.Verifier {
		if globalCfg.SD.DisableSegVerification {
			return acceptAllVerifier{}
		}
		return compat.Verifier{Verifier: trust.Verifier{
			Engine:             engine,
			Cache:              globalCfg.TrustEngine.Cache.New(),
			CacheHits:          metrics.NewPromCounter(trustmetrics.CacheHitsTotal),
			MaxCacheExpiration: globalCfg.TrustEngine.Cache.Expiration,
		}}
	}

	server := grpc.NewServer(libgrpc.UnaryServerInterceptor())
<<<<<<< HEAD
	sdpb.RegisterDaemonServiceServer(server, daemon.NewServer(daemon.ServerConfig{
		Fetcher: fetcher.NewFetcher(
			fetcher.FetcherConfig{
				RPC:          requester,
				PathDB:       pathDB,
				Inspector:    engine,
				Verifier:     createVerifier(),
				RevCache:     revCache,
				Cfg:          globalCfg.SD,
				TopoProvider: itopo.Provider(),
			},
		),
		Engine:       engine,
		RevCache:     revCache,
		TopoProvider: itopo.Provider(),
		DRKeyStore:   drkeyStore,
		ColFetcher:   colibri.NewFetcher(dialer),
		ColClient:    &colibri.DaemonClient{Dialer: dialer},
	}))
=======
	sdpb.RegisterDaemonServiceServer(server, daemon.NewServer(
		daemon.ServerConfig{
			IA:       topo.IA(),
			MTU:      topo.MTU(),
			Topology: topo,
			Fetcher: fetcher.NewFetcher(
				fetcher.FetcherConfig{
					IA:         topo.IA(),
					MTU:        topo.MTU(),
					Core:       topo.Core(),
					NextHopper: topo,
					RPC:        requester,
					PathDB:     pathDB,
					Inspector:  engine,
					Verifier:   createVerifier(),
					RevCache:   revCache,
					Cfg:        globalCfg.SD,
				},
			),
			Engine:   engine,
			RevCache: revCache,
		},
	))
>>>>>>> 362c4622

	promgrpc.Register(server)

	var cleanup app.Cleanup
	g.Go(func() error {
		defer log.HandlePanic()
		if err := server.Serve(listener); err != nil {
			return serrors.WrapStr("serving gRPC API", err, "addr", listen)
		}
		return nil
	})
	cleanup.Add(func() error { server.GracefulStop(); return nil })

	if globalCfg.API.Addr != "" {
		r := chi.NewRouter()
		r.Use(cors.Handler(cors.Options{
			AllowedOrigins: []string{"*"},
		}))
		r.Get("/", api.ServeSpecInteractive)
		r.Get("/openapi.json", api.ServeSpecJSON)
		server := api.Server{
			Config:   service.NewConfigStatusPage(globalCfg).Handler,
			Info:     service.NewInfoStatusPage().Handler,
			LogLevel: service.NewLogLevelStatusPage().Handler,
		}
		log.Info("Exposing API", "addr", globalCfg.API.Addr)
		h := api.HandlerFromMuxWithBaseURL(&server, r, "/api/v1")
		mgmtServer := &http.Server{
			Addr:    globalCfg.API.Addr,
			Handler: h,
		}
		g.Go(func() error {
			defer log.HandlePanic()
			err := mgmtServer.ListenAndServe()
			if err != nil && !errors.Is(err, http.ErrServerClosed) {
				return serrors.WrapStr("serving service management API", err)
			}
			return nil
		})
		cleanup.Add(mgmtServer.Close)
	}

	// Start HTTP endpoints.
	statusPages := service.StatusPages{
		"info":      service.NewInfoStatusPage(),
		"config":    service.NewConfigStatusPage(globalCfg),
		"log/level": service.NewLogLevelStatusPage(),
		"topology":  service.NewTopologyStatusPage(topo),
	}
	if err := statusPages.Register(http.DefaultServeMux, globalCfg.General.ID); err != nil {
		return serrors.WrapStr("registering status pages", err)
	}

	g.Go(func() error {
		defer log.HandlePanic()
		return globalCfg.Metrics.ServePrometheus(errCtx)
	})

	g.Go(func() error {
		defer log.HandlePanic()
		<-errCtx.Done()
		return cleanup.Do()
	})

	return g.Wait()
}

type acceptAllVerifier struct{}

func (acceptAllVerifier) Verify(ctx context.Context, signedMsg *cryptopb.SignedMessage,
	associatedData ...[]byte) (*signed.Message, error) {

	return nil, nil
}

func (v acceptAllVerifier) WithServer(net.Addr) infra.Verifier {
	return v
}

func (v acceptAllVerifier) WithIA(addr.IA) infra.Verifier {
	return v
}

func loaderMetrics() topology.LoaderMetrics {
	updates := prom.NewCounterVec("", "",
		"topology_updates_total",
		"The total number of updates.",
		[]string{prom.LabelResult},
	)
	return topology.LoaderMetrics{
		ValidationErrors: metrics.NewPromCounter(updates).With(prom.LabelResult, "err_validate"),
		ReadErrors:       metrics.NewPromCounter(updates).With(prom.LabelResult, "err_read"),
		LastUpdate: metrics.NewPromGauge(
			prom.NewGaugeVec("", "",
				"topology_last_update_time",
				"Timestamp of the last successful update.",
				[]string{},
			),
		),
		Updates: metrics.NewPromCounter(updates).With(prom.LabelResult, prom.Success),
	}
}<|MERGE_RESOLUTION|>--- conflicted
+++ resolved
@@ -32,11 +32,7 @@
 	"google.golang.org/grpc/resolver"
 
 	"github.com/scionproto/scion/go/lib/addr"
-<<<<<<< HEAD
 	"github.com/scionproto/scion/go/lib/drkeystorage"
-	"github.com/scionproto/scion/go/lib/fatal"
-=======
->>>>>>> 362c4622
 	"github.com/scionproto/scion/go/lib/infra"
 	"github.com/scionproto/scion/go/lib/infra/modules/segfetcher"
 	segfetchergrpc "github.com/scionproto/scion/go/lib/infra/modules/segfetcher/grpc"
@@ -52,11 +48,8 @@
 	"github.com/scionproto/scion/go/pkg/app"
 	"github.com/scionproto/scion/go/pkg/app/launcher"
 	"github.com/scionproto/scion/go/pkg/daemon"
-<<<<<<< HEAD
+	"github.com/scionproto/scion/go/pkg/daemon/api"
 	"github.com/scionproto/scion/go/pkg/daemon/colibri"
-=======
-	"github.com/scionproto/scion/go/pkg/daemon/api"
->>>>>>> 362c4622
 	"github.com/scionproto/scion/go/pkg/daemon/config"
 	"github.com/scionproto/scion/go/pkg/daemon/drkey"
 	dk_grpc "github.com/scionproto/scion/go/pkg/daemon/drkey/grpc"
@@ -127,12 +120,18 @@
 
 	dialer := &libgrpc.TCPDialer{
 		SvcResolver: func(dst addr.HostSVC) []resolver.Address {
-			if base := dst.Base(); base != addr.SvcCS {
+			targets := []resolver.Address{}
+			switch dst.Base() {
+			case addr.SvcCS:
+				for _, entry := range topo.ControlServiceAddresses() {
+					targets = append(targets, resolver.Address{Addr: entry.String()})
+				}
+			case addr.SvcCOL:
+				for _, entry := range topo.ColibriServiceAddresses() {
+					targets = append(targets, resolver.Address{Addr: entry.String()})
+				}
+			default:
 				panic("Unsupported address type, implementation error?")
-			}
-			targets := []resolver.Address{}
-			for _, entry := range topo.ControlServiceAddresses() {
-				targets = append(targets, resolver.Address{Addr: entry.String()})
 			}
 			return targets
 		},
@@ -180,7 +179,6 @@
 
 	var drkeyStore drkeystorage.ClientStore
 	if globalCfg.DRKeyDB.Connection != "" {
-		ia := itopo.Get().IA()
 		drkeyDB, err := storage.NewDRKeyLvl2Storage(globalCfg.DRKeyDB)
 		if err != nil {
 			log.Error("Creating Lvl2 DRKey DB", "err", err)
@@ -190,7 +188,7 @@
 		drkeyFetcher := dk_grpc.DRKeyFetcher{
 			Dialer: dialer,
 		}
-		drkeyStore = drkey.NewClientStore(ia, drkeyDB, drkeyFetcher)
+		drkeyStore = drkey.NewClientStore(topo.IA(), drkeyDB, drkeyFetcher)
 
 		drkeyCleaner := periodic.Start(drkeystorage.NewStoreCleaner(drkeyStore),
 			time.Hour, 10*time.Minute)
@@ -231,27 +229,6 @@
 	}
 
 	server := grpc.NewServer(libgrpc.UnaryServerInterceptor())
-<<<<<<< HEAD
-	sdpb.RegisterDaemonServiceServer(server, daemon.NewServer(daemon.ServerConfig{
-		Fetcher: fetcher.NewFetcher(
-			fetcher.FetcherConfig{
-				RPC:          requester,
-				PathDB:       pathDB,
-				Inspector:    engine,
-				Verifier:     createVerifier(),
-				RevCache:     revCache,
-				Cfg:          globalCfg.SD,
-				TopoProvider: itopo.Provider(),
-			},
-		),
-		Engine:       engine,
-		RevCache:     revCache,
-		TopoProvider: itopo.Provider(),
-		DRKeyStore:   drkeyStore,
-		ColFetcher:   colibri.NewFetcher(dialer),
-		ColClient:    &colibri.DaemonClient{Dialer: dialer},
-	}))
-=======
 	sdpb.RegisterDaemonServiceServer(server, daemon.NewServer(
 		daemon.ServerConfig{
 			IA:       topo.IA(),
@@ -271,11 +248,12 @@
 					Cfg:        globalCfg.SD,
 				},
 			),
-			Engine:   engine,
-			RevCache: revCache,
+			Engine:     engine,
+			RevCache:   revCache,
+			ColFetcher: colibri.NewFetcher(dialer),
+			ColClient:  &colibri.DaemonClient{Dialer: dialer},
 		},
 	))
->>>>>>> 362c4622
 
 	promgrpc.Register(server)
 
