"""
path_server.py

Copyright 2014 ETH Zurich

Licensed under the Apache License, Version 2.0 (the "License");
you may not use this file except in compliance with the License.
You may obtain a copy of the License at

http://www.apache.org/licenses/LICENSE-2.0

Unless required by applicable law or agreed to in writing, software
distributed under the License is distributed on an "AS IS" BASIS,
WITHOUT WARRANTIES OR CONDITIONS OF ANY KIND, either express or implied.
See the License for the specific language governing permissions and
limitations under the License.
"""

import copy
from infrastructure.scion_elem import SCIONElement
from lib.packet.host_addr import IPv4HostAddr
from lib.packet.pcb import (PathSegmentRequest, PathSegmentRecords,
    PathSegmentInfo, PathSegmentType as PST)
from lib.packet.scion import PacketType as PT
<<<<<<< HEAD
from lib.path_db import PathDB
=======
from lib.packet.scion import SCIONPacket, get_type
from lib.path_db import PathSegmentDB
from lib.topology_parser import NeighborType
>>>>>>> decde3f0
from lib.util import update_dict
import logging
import sys


PATHS_NO = 5  # TODO replace by configuration parameter


class PathServer(SCIONElement):
    """
    The SCION Path Server.
    """
    def __init__(self, addr, topo_file, config_file):
        SCIONElement.__init__(self, addr, topo_file, config_file)
        # TODO replace by pathstore instance
        self.down_segments = PathSegmentDB()
        self.core_segments = PathSegmentDB()

        self.pending_down = {}  # Dict of pending DOWN _and_ UP_DOWN requests.
        self.pending_core = {}

        self.waiting_targets = set()  # Used when local PS doesn't have up-path.
        # TODO replace by some cache data struct. (expiringdict ?)

    def _handle_up_segment_record(self, records):
        """
        Handles Up Path registration from local BS.
        """
        pass

    def _handle_down_segment_record(self, records):
        """
        Handles registration of a down path.
        """
        for pcb in records.pcbs:
            dst_ad = pcb.get_last_ad().ad_id
            dst_isd = pcb.get_last_ad().spcbf.isd_id
            self.down_segments.insert(pcb, self.topology.isd_id,
                                      self.topology.ad_id, dst_isd, dst_ad)
            logging.info("Down-Segment registered (%d, %d)", dst_isd, dst_ad)

        # serve pending requests
        target = (dst_isd, dst_ad)
        if target in self.pending_down:
            segments_to_send = []
            for path_request in self.pending_down[target]:
                segments_to_send.extend(self.down_segments(dst_isd=dst_isd,
                                                           dst_ad=dst_ad))
                self.send_path_segments(path_request, segments_to_send)
            del self.pending_down[target]

    def _handle_core_segment_record(self, records):
        """
        Handles a core_path record.
        """
        pass

    def send_path_segments(self, path_request, paths):
        """
        Sends path-segments to requester (depending on Path Server's location)
        """
        dst = path_request.hdr.src_addr
        path_request.hdr.path.reverse()
        path_request = PathSegmentRequest(path_request.pack()) #PSz: this is
        # a hack, as path_request with <up-path> only reverses to <down-path>
        # only, and then reversed packet fails with .get_current_iof()
        # FIXME: change .reverse() when only one path segment exists
        path = path_request.hdr.path
        path_reply = PathSegmentRecords.from_values(dst, path_request.info,
                                             paths, path)
        # if path_request.hdr.is_on_up_path():
        #     path_reply.hdr.set_downpath()
        (next_hop, port) = self.get_first_hop(path_reply)
        logging.info("Sending PATH_REC, using path: %s", path)
        self.send(path_reply, next_hop, port)

    def dispatch_path_segment_record(self, rec):
        """
        Dispatches path record packet.
        """
        assert isinstance(rec, PathSegmentRecords)
        if rec.info.type == PST.UP:
            self._handle_up_segment_record(rec)
        elif rec.info.type == PST.DOWN:
            self._handle_down_segment_record(rec)
        elif rec.info.type == PST.CORE:
            self._handle_core_segment_record(rec)
        else:
            logging.error("Wrong path record.")

    def handle_path_request(self, path_request):
        """
        Handles all types of path request.
        """
        pass

    def handle_request(self, packet, sender, from_local_socket=True):
        """
        Main routine to handle incoming SCION packets.
        """
        spkt = SCIONPacket(packet)
        ptype = get_type(spkt)

        if ptype == PT.PATH_REQ:
            self.handle_path_request(PathSegmentRequest(packet))
        elif ptype == PT.PATH_REC:
            self.dispatch_path_segment_record(PathSegmentRecords(packet))
        else:
            logging.warning("Type %d not supported.", ptype)


class CorePathServer(PathServer):
    """
    SCION Path Server in a core AD. Stores intra ISD down-paths as well as core
    paths and forwards inter-ISD path requests to the corresponding path server.
    """
    def __init__(self, addr, topo_file, config_file):
        PathServer.__init__(self, addr, topo_file, config_file)
        # Sanity check that we should indeed be a core path server.
        assert self.topology.is_core_ad, "This shouldn't be a core PS!"

    def _handle_up_segment_record(self, records):
        PathServer._handle_up_segment_record(self, records)
        logging.error("Core Path Server received up-path record!")

    def _handle_down_segment_record(self, records):
        """
        Handles registration of a down path.
        """
        if not records.pcbs:
            return

        paths_to_propagate = []
        for pcb in records.pcbs:
            dst_ad = pcb.get_last_ad().ad_id
            dst_isd = pcb.get_last_ad().spcbf.isd_id

            if (self.down_segments.insert(pcb, self.topology.isd_id,
                self.topology.ad_id, dst_isd, dst_ad) is not None):
                paths_to_propagate.append(pcb)
                logging.info("Down-Path registered (%d, %d)", dst_isd, dst_ad)
            else:
                logging.info("Down-Path to (%d, %d) already known.",
                             dst_isd, dst_ad)

        # For now we let every CPS know about all the down-paths within an ISD.
        if paths_to_propagate:
            self._propagate_down_path_segments(paths_to_propagate, records.info)

        # Serve pending requests.
        target = (dst_isd, dst_ad)
        if target in self.pending_down:
            segments_to_send = []
            for path_request in self.pending_down[target]:
                segments_to_send.extend(self.down_segments(dst_isd=dst_isd,
                                                           dst_ad=dst_ad))
                self.send_path_segments(path_request, segments_to_send)
            del self.pending_down[target]

    def _handle_core_segment_record(self, records):
        """
        Handles registration of a core path.
        """
        if not records.pcbs:
            return

        for pcb in records.pcbs:
            src_ad = pcb.get_first_ad().ad_id
            src_isd = pcb.get_first_ad().spcbf.isd_id
            dst_ad = pcb.get_last_ad().ad_id
            dst_isd = pcb.get_last_ad().spcbf.isd_id
            self.core_segments.insert(pcb, src_isd=src_isd, src_ad=src_ad,
                                      dst_isd=dst_isd, dst_ad=dst_ad)
#             logging.info("Core-Path registered: (%d, %d) -> (%d, %d)",
#                          src_isd, src_ad, dst_isd, dst_ad)

        # Send pending requests that couldn't be processed due to the lack of
        # a core path to the destination PS.
        if self.waiting_targets:
            pcb = records.pcbs[0]
            next_hop = self.ifid2addr[pcb.get_first_ad().hof.egress_if]
            path = pcb.get_path()
            targets = copy.deepcopy(self.waiting_targets)
            for (target_isd, target_ad, info) in targets:
                if target_isd == dst_isd and target_ad == dst_ad:
                    path_request = PathSegmentRequest.from_values(self.addr,
                                                                  info, path)
                    self.send(path_request, next_hop)
                    self.waiting_targets.remove((target_isd, target_ad, info))
                    logging.debug("Sending path request %s on newly learned "
                                  "path to (%d, %d)", info, dst_isd, dst_ad)

        # Serve pending core path requests.
        target = ((src_isd, src_ad), (dst_isd, dst_ad))
        if target in self.pending_core:
            segments_to_send = []
            for path_request in self.pending_core[target]:
                segments_to_send.extend(self.core_segments(src_isd=src_isd,
                                                           src_ad=src_ad,
                                                           dst_isd=dst_isd,
                                                           dst_ad=dst_ad))
                self.send_path_segments(path_request, segments_to_send)
            del self.pending_core[target]

    def _propagate_down_path_segments(self, path_segments, path_info):
        """
        Propagate down-path segments to other CPSes in the same ISD.
        """
        # FIXME: For new we broadcast the path to every CPS in the core, even
        # the one we just received it from. Can we avoid that?
        for router in self.topology.routing_edge_routers:
            if router.interface.neighbor_isd == self.topology.isd_id:
                cpaths = self.core_segments(src_isd=self.topology.isd_id,
                    src_ad=self.topology.ad_id,
                    dst_isd=router.interface.neighbor_isd,
                    dst_ad=router.interface.neighbor_ad)
                if cpaths:
                    cpath = cpaths[0].get_path()
                    records = PathSegmentRecords.from_values(self.addr,
                                                             path_info,
                                                             path_segments,
                                                             cpath)
                    records.hdr.set_downpath()
                    if_id = cpath.get_first_hop_of().egress_if
                    next_hop = self.ifid2addr[if_id]
                    logging.info("Sending down-path to CPS in (%d, %d).",
                                 router.interface.neighbor_isd,
                                 router.interface.neighbor_ad)
                    self.send(records, next_hop)

    def handle_path_request(self, path_request):
        assert isinstance(path_request, PathSegmentRequest)
        dst_isd = path_request.info.dst_isd
        dst_ad = path_request.info.dst_ad
        ptype = path_request.info.type
        logging.info("PATH_REQ received: type: %d, addr: %d,%d", ptype, dst_isd,
                     dst_ad)

        segments_to_send = []
        if ptype == PST.UP:
            logging.warning("CPS received up-segment request! This should not "
                            "happen")
            return
        elif ptype == PST.DOWN:
            paths = self.down_segments(dst_isd=dst_isd,
                                       dst_ad=dst_ad)
            if paths:
                segments_to_send.extend(paths)
            elif dst_isd == self.topology.isd_id:
                update_dict(self.pending_down,
                            (dst_isd, dst_ad),
                            [path_request])
                logging.info("No down-path segment for (%d, %d), "
                             "request is pending.", dst_isd, dst_ad)
                # TODO Sam: Here we should ask other CPSes in the same ISD for
                # the down-path. We first need to decide how to replicate
                # CPS state.
            else:
                # Destination is in a different ISD. Ask a CPS in a this ISD for
                # a down-path using the first available core path.
                update_dict(self.pending_down,
                            (dst_isd, dst_ad),
                            [path_request])
                cpaths = self.core_segments(src_isd=self.topology.isd_id,
                                            src_ad=self.topology.ad_id,
                                            dst_isd=dst_isd)
                if cpaths:
                    path = cpaths[0].get_path()
                    if_id = path.get_first_hop_of().egress_if
                    next_hop = self.ifid2addr[if_id]
                    request = PathSegmentRequest.from_values(self.addr,
                                                             path_request.info,
                                                             path)
                    request.hdr.set_downpath()
                    self.send(request, next_hop)
                    logging.info("Down-Path request for different ISD. "
                                 "Forwarding request to CPS in (%d, %d).",
                                 cpaths[0].get_last_ad().spcbf.isd_id,
                                 cpaths[0].get_last_ad().ad_id)
                # If no core_path was available, add request to waiting targets.
                else:
                    self.waiting_targets.add((dst_isd, dst_ad,
                                              path_request.info))
        elif ptype == PST.CORE:
            src_isd = path_request.info.src_isd
            src_ad = path_request.info.src_ad
            key = ((src_isd, src_ad), (dst_isd, dst_ad))
            paths = self.core_segments(src_isd=src_isd, src_ad=src_ad,
                                       dst_isd=dst_isd, dst_ad=dst_ad)
            if paths:
                segments_to_send.extend(paths)
            else:
                update_dict(self.pending_core, key, [path_request])
                logging.info("No core-segment for (%d, %d) -> (%d, %d), "
                             "request is pending.", src_isd, src_ad,
                             dst_isd, dst_ad)
        else:
            logging.error("CPS received unsupported path request!.")

        if segments_to_send:
            self.send_path_segments(path_request, segments_to_send)


class LocalPathServer(PathServer):
    """
    SCION Path Server in a non-core AD. Stores up-paths to the core and
    registers down-paths with the CPS. Can cache paths learned from a CPS.
    """
    def __init__(self, addr, topo_file, config_file):
        PathServer.__init__(self, addr, topo_file, config_file)
        # Sanity check that we should indeed be a local path server.
        assert not self.topology.is_core_ad, "This shouldn't be a local PS!"
        # Database of up-segments to the core.
        self.up_segments = PathSegmentDB()
        self.pending_up = []  # List of pending UP requests.

    def _handle_up_segment_record(self, records):
        """
        Handles Up Path registration from local BS.
        """
        if not records.pcbs:
            return
        for pcb in records.pcbs:
            self.up_segments.insert(pcb, self.topology.isd_id,
                                    self.topology.ad_id,
                                    pcb.get_first_ad().spcbf.isd_id,
                                    pcb.get_first_ad().ad_id)
            logging.info("Up-Segment to (%d, %d) registered.",
                         pcb.get_first_ad().spcbf.isd_id,
                         pcb.get_first_ad().ad_id)

        # Sending pending targets to the core using first registered up-path.
        if self.waiting_targets:
            pcb = records.pcbs[0]
            path = pcb.get_path(reverse_direction=True)
            if_id = path.get_first_hop_of().egress_if
            next_hop = self.ifid2addr[if_id]
            targets = copy.deepcopy(self.waiting_targets)
            for (isd, ad, info) in targets:
                path_request = PathSegmentRequest.from_values(self.addr, info,
                                                              path)
                self.send(path_request, next_hop)
                logging.info("PATH_REQ sent using (first) registered up-path")
                self.waiting_targets.remove((isd, ad, info))

        # Handling pending UP_PATH requests.
        for path_request in self.pending_up:
            self.send_path_segments(path_request, self.up_segments())
        self.pending_up = []

    def _handle_core_segment_record(self, records):
        """
        Handles registration of a core path.
        """
        if not records.pcbs:
            return

        for pcb in records.pcbs:
            src_ad = pcb.get_first_ad().ad_id
            src_isd = pcb.get_first_ad().spcbf.isd_id
            dst_ad = pcb.get_last_ad().ad_id
            dst_isd = pcb.get_last_ad().spcbf.isd_id
            self.core_segments.insert(pcb, src_isd=src_isd, src_ad=src_ad,
                                      dst_isd=dst_isd, dst_ad=dst_ad)
            logging.info("Core-Segment registered: (%d, %d) -> (%d, %d)",
                         src_isd, src_ad, dst_isd, dst_ad)

        # Serve pending core path requests.
        target = ((src_isd, src_ad), (dst_isd, dst_ad))
        if target in self.pending_core:
            segments_to_send = []
            for path_request in self.pending_core[target]:
                segments_to_send.extend(self.core_segments(src_isd=src_isd,
                                                           src_ad=src_ad,
                                                           dst_isd=dst_isd,
                                                           dst_ad=dst_ad))
                self.send_path_segments(path_request, segments_to_send)
            del self.pending_core[target]

    def _request_paths_from_core(self, ptype, dst_isd, dst_ad,
                                 src_isd=None, src_ad=None):
        """
        Tries to request core PS for given target (isd, ad).
        """
        assert ptype in [PST.DOWN, PST.CORE]
        if src_isd is None:
            src_isd = self.topology.isd_id
        if src_ad is None:
            src_ad = self.topology.ad_id

        info = PathSegmentInfo.from_values(ptype, src_isd, dst_isd,
                                           src_ad, dst_ad)

        if not len(self.up_segments):
            logging.info('Pending target added')
            self.waiting_targets.add((dst_isd, dst_ad, info))
        else:
            logging.info('Requesting path from core: type: %d, addr: %d,%d',
                         ptype, dst_isd, dst_ad)
            pcb = self.up_segments()[0]
            path = pcb.get_path(reverse_direction=True)
            path.up_segment_info.up_flag = True # FIXME: temporary hack. A very
            # first path is _always_ down-path, any subsequent is up-path.
            if_id = path.get_first_hop_of().ingress_if
            next_hop = self.ifid2addr[if_id]
            path_request = PathSegmentRequest.from_values(self.addr, info, path)
            self.send(path_request, next_hop)

    def handle_path_request(self, path_request):
        """
        Handles all types of path request.
        """
        assert isinstance(path_request, PathSegmentRequest)
        dst_isd = path_request.info.dst_isd
        dst_ad = path_request.info.dst_ad
        ptype = path_request.info.type
        logging.info("PATH_REQ received: type: %d, addr: %d,%d", ptype, dst_isd,
                     dst_ad)

        paths_to_send = []

        # Requester wants up-path.
        if ptype in [PST.UP, PST.UP_DOWN]:
            if len(self.up_segments):
                paths_to_send.extend(self.up_segments())
            else:
                if type == PST.UP_DOWN:
                    update_dict(self.pending_down,
                                (dst_isd, dst_ad),
                                [path_request])
                    self.waiting_targets.add((dst_isd, dst_ad))
                else:  # PST.UP
                    self.pending_up.append(path_request)
                return

        # Requester wants down-path.
        if (ptype in [PST.DOWN, PST.UP_DOWN]):
            paths = self.down_segments(dst_isd=dst_isd, dst_ad=dst_ad)
            if paths:
                paths_to_send.extend(paths)
            else:
                update_dict(self.pending_down,
                            (dst_isd, dst_ad),
                            [path_request])
                self._request_paths_from_core(PST.DOWN, dst_isd, dst_ad)
                logging.info("No downpath, request is pending.")

        # Requester wants core-path.
        if ptype == PST.CORE:
            src_isd = path_request.info.src_isd
            src_ad = path_request.info.src_ad
            paths = self.core_segments(src_isd=src_isd, src_ad=src_ad,
                                       dst_isd=dst_isd, dst_ad=dst_ad)
            if paths:
                paths_to_send.extend(paths)
            else:
                update_dict(self.pending_core,
                            ((src_isd, src_ad), (dst_isd, dst_ad)),
                            [path_request])
                self._request_paths_from_core(PST.CORE, dst_isd, dst_ad,
                                              src_isd, src_ad)

        if paths_to_send:
            self.send_path_segments(path_request, paths_to_send)


def main():
    """
    Main function.
    """
    logging.basicConfig(level=logging.DEBUG)
    if len(sys.argv) != 5:
        logging.error("run: %s <core|local>  IP topo_file conf_file",
                      sys.argv[0])
        sys.exit()

    if sys.argv[1] == "core":
        path_server = CorePathServer(IPv4HostAddr(sys.argv[2]), sys.argv[3],
                                     sys.argv[4])
    elif sys.argv[1] == "local":
        path_server = LocalPathServer(IPv4HostAddr(sys.argv[2]), sys.argv[3],
                                      sys.argv[4])
    else:
        logging.error("First parameter can only be 'local' or 'core'!")
        sys.exit()
    path_server.run()

if __name__ == "__main__":
    main()<|MERGE_RESOLUTION|>--- conflicted
+++ resolved
@@ -22,13 +22,8 @@
 from lib.packet.pcb import (PathSegmentRequest, PathSegmentRecords,
     PathSegmentInfo, PathSegmentType as PST)
 from lib.packet.scion import PacketType as PT
-<<<<<<< HEAD
-from lib.path_db import PathDB
-=======
 from lib.packet.scion import SCIONPacket, get_type
 from lib.path_db import PathSegmentDB
-from lib.topology_parser import NeighborType
->>>>>>> decde3f0
 from lib.util import update_dict
 import logging
 import sys
